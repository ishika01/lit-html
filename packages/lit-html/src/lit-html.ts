--- conflicted
+++ resolved
@@ -341,22 +341,13 @@
 }
 
 class Template {
-<<<<<<< HEAD
-  private __strings: TemplateStringsArray;
-  __element: HTMLTemplateElement;
-  __parts: Array<TemplatePart> = [];
-  __hasStatics = false;
-
-  constructor({strings, _$litType$: type, values}: TemplateResult) {
-    walker.currentNode = (this.__element = d.createElement('template')).content;
-=======
   private _strings: TemplateStringsArray;
   _element: HTMLTemplateElement;
   _parts: Array<TemplatePart> = [];
-
-  constructor({strings, _$litType$: type}: TemplateResult) {
+  _hasStatics = false;
+
+  constructor({strings, _$litType$: type, values}: TemplateResult) {
     walker.currentNode = (this._element = d.createElement('template')).content;
->>>>>>> 13cb58da
 
     // Insert makers into the template HTML to represent the position of
     // bindings. The following code scans the template strings to determine the
@@ -462,20 +453,6 @@
         }
       }
 
-<<<<<<< HEAD
-      if (
-        values[i] != null &&
-        (values[i] as StaticValue)._$litStatic$ !== undefined
-      ) {
-        html += s + (values[i] as StaticValue).value;
-        this.__hasStatics = true;
-      } else if (attrNameEnd !== -1) {
-        attrNames.push(attrName!);
-        html +=
-          s.slice(0, attrNameEnd) + '$lit$' + s.slice(attrNameEnd) + marker;
-      } else {
-        html += regex === textRegex ? s + nodeMarker : s + marker;
-=======
       if (DEV_MODE) {
         // If we have a attrNameEndIndex, which indicates that we should
         // rewrite the attribute name, assert that we're in a valid attribute
@@ -487,7 +464,6 @@
             regex === doubleQuoteAttrEndRegex,
           'unexpected parse state B'
         );
->>>>>>> 13cb58da
       }
 
       // If we're in text position, and not in a raw text element
@@ -495,13 +471,15 @@
       // insert a plain maker. If we have a attrNameEndIndex, it means we need
       // to rewrite the attribute name to add a bound attribute suffix.
       html +=
-        regex === textEndRegex
-          ? s + nodeMarker
-          : (attrNameEndIndex !== -1
+        values[i] != null && (values[i] as StaticValue)._$litStatic$ !== undefined
+          ? (this._hasStatics = true, s + (values[i] as StaticValue).value)
+          : regex === textEndRegex
+            ? s + nodeMarker
+            : (attrNameEndIndex !== -1
               ? (attrNames.push(attrName!),
                 s.slice(0, attrNameEndIndex) +
-                  boundAttributeSuffix +
-                  s.slice(attrNameEndIndex))
+                boundAttributeSuffix +
+                s.slice(attrNameEndIndex))
               : s) + marker;
     }
 
@@ -627,21 +605,13 @@
  * update the template instance.
  */
 class TemplateInstance {
-<<<<<<< HEAD
-  __template: Template;
-  __parts: Array<Part | undefined> = [];
-  __hasStatics;
-
-  constructor(template: Template) {
-    this.__template = template;
-    this.__hasStatics = template.__hasStatics;
-=======
   _template: Template;
   private _parts: Array<Part | undefined> = [];
+  _hasStatics: boolean;
 
   constructor(template: Template) {
     this._template = template;
->>>>>>> 13cb58da
+    this._hasStatics = template._hasStatics;
   }
 
   // This method is separate from the constructor because we need to return a
@@ -685,16 +655,12 @@
 
   _update(values: Array<unknown>) {
     let i = 0;
-<<<<<<< HEAD
-    if (this.__hasStatics) {
+    if (this._hasStatics) {
       values = values.filter(
-        (v) => (v as StaticValue)._$litStatic$ === undefined
+        (v) => v != null && (v as StaticValue)._$litStatic$ === undefined
       );
     }
-    for (const part of this.__parts) {
-=======
     for (const part of this._parts) {
->>>>>>> 13cb58da
       if (part === undefined) {
         i++;
         continue;
